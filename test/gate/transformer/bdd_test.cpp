//===----------------------------------------------------------------------===//
//
// Part of the Utopia EDA Project, under the Apache License v2.0
// SPDX-License-Identifier: Apache-2.0
// Copyright 2023 ISP RAS (http://www.ispras.ru)
//
//===----------------------------------------------------------------------===//

#include "gate/model/gnet_test.h"
#include "gate/transformer/bdd.h"

#include "gtest/gtest.h"

using namespace eda::gate::model;
using namespace eda::gate::transformer;

using BDDList = GNetBDDConverter::BDDList;
using GateBDDMap = GNetBDDConverter::GateBDDMap;
using GateList = GNetBDDConverter::GateList;
using GateUintMap = GNetBDDConverter::GateUintMap;

bool transformerAndTest() {
<<<<<<< HEAD
  Gate::SignalList inputs;
  Gate::Id outputId;
=======
  Gate::SignalList inputs; Gate::Id outputId;
>>>>>>> 7ea6afeb
  std::shared_ptr<GNet> net = makeAnd(2, inputs, outputId);

  Cudd manager(0, 0);
  BDDList x = { manager.bddVar(), manager.bddVar() };
  GateBDDMap varMap;
  for (int i = 0; i < 2; i++) {
    varMap[inputs[i].node()] = x[i];
  }

  BDD netBDD = GNetBDDConverter::convert(*net, outputId, varMap, manager);
  BDD andBDD = x[0] & x[1];

  return netBDD == andBDD;
}

bool transformerOrTest() {
<<<<<<< HEAD
  Gate::SignalList inputs;
  Gate::Id outputId;
=======
  Gate::SignalList inputs; Gate::Id outputId;
>>>>>>> 7ea6afeb
  std::shared_ptr<GNet> net = makeOr(2, inputs, outputId);

  Cudd manager(0, 0);
  BDDList x = { manager.bddVar(), manager.bddVar() };
  GateBDDMap varMap;
  for (int i = 0; i < 2; i++) {
    varMap[inputs[i].node()] = x[i];
  }

  BDD netBDD = GNetBDDConverter::convert(*net, outputId, varMap, manager);
  BDD orBDD = x[0] | x[1];

  return netBDD == orBDD;
}

bool transformerNorTest() {
<<<<<<< HEAD
  Gate::SignalList inputs;
  Gate::Id outputId1;
=======
  Gate::SignalList inputs; Gate::Id outputId1;
>>>>>>> 7ea6afeb
  std::shared_ptr<GNet> net = makeOr(2, inputs, outputId1);

  Cudd manager(0, 0);
  BDDList x = { manager.bddVar(), manager.bddVar() };
  GateBDDMap varMap;
  for (int i = 0; i < 2; i++) {
    varMap[inputs[i].node()] = x[i];
  }

  Gate::Id outputId2 = net->addGate(GateSymbol::NOT,
                                    {Gate::Signal::always(outputId1)});

  BDDList result;

  net->sortTopologically();
  GNetBDDConverter::convertList(*net, {outputId1, outputId2},
                                result, varMap, manager);
  BDD orBDD = x[0] | x[1];
  BDD norBDD = !(orBDD);

  return result[0] == orBDD && result[1] == norBDD;
}

TEST(TransformerBDDGNetTest, TransformerAndTest) {
  EXPECT_TRUE(transformerAndTest());
}

TEST(TransformerBDDGNetTest, TransformerOrTest) {
  EXPECT_TRUE(transformerOrTest());
}

TEST(TransformerBDDGNetTest, TransformerNorTest) {
  EXPECT_TRUE(transformerNorTest());
}<|MERGE_RESOLUTION|>--- conflicted
+++ resolved
@@ -20,12 +20,7 @@
 using GateUintMap = GNetBDDConverter::GateUintMap;
 
 bool transformerAndTest() {
-<<<<<<< HEAD
-  Gate::SignalList inputs;
-  Gate::Id outputId;
-=======
   Gate::SignalList inputs; Gate::Id outputId;
->>>>>>> 7ea6afeb
   std::shared_ptr<GNet> net = makeAnd(2, inputs, outputId);
 
   Cudd manager(0, 0);
@@ -42,12 +37,7 @@
 }
 
 bool transformerOrTest() {
-<<<<<<< HEAD
-  Gate::SignalList inputs;
-  Gate::Id outputId;
-=======
   Gate::SignalList inputs; Gate::Id outputId;
->>>>>>> 7ea6afeb
   std::shared_ptr<GNet> net = makeOr(2, inputs, outputId);
 
   Cudd manager(0, 0);
@@ -64,12 +54,7 @@
 }
 
 bool transformerNorTest() {
-<<<<<<< HEAD
-  Gate::SignalList inputs;
-  Gate::Id outputId1;
-=======
   Gate::SignalList inputs; Gate::Id outputId1;
->>>>>>> 7ea6afeb
   std::shared_ptr<GNet> net = makeOr(2, inputs, outputId1);
 
   Cudd manager(0, 0);
