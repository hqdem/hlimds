//===----------------------------------------------------------------------===//
//
// Part of the Utopia EDA Project, under the Apache License v2.0
// SPDX-License-Identifier: Apache-2.0
// Copyright 2023 ISP RAS (http://www.ispras.ru)
//
//===----------------------------------------------------------------------===//
#include "gate/model2/celltype.h"
#include "gate/model2/subnet.h"
#include "gate/optimizer/resynthesis/reed_muller.h"
#include "gate/optimizer2/synthesizer.h"
#include "util/arith.h"

#include "kitty/kitty.hpp"

#include <iostream>
#include <vector>

namespace eda::gate::optimizer2::resynthesis {

  using DinTruthTable = kitty::dynamic_truth_table;
  using Link = model::Subnet::Link;
  using LinkList = std::vector<Link>;
  using Polynomial = std::vector<uint64_t>;
  using SubnetID = model::SubnetID;

  /**
   * Class ReedMuller is created from Synthesizer.
   * It creates a logical graph and returns it as a SubnetID.
   * 
   * The implementation of the algorithm is based on the following article:
   * Harking B. Efficient algorithm for canonical Reed-Muller expansions 
   * of Boolean functions // IEE Proc., 1990. Vol. 137. №5. P. 366-370.
   */

  class ReedMuller : public Synthesizer<DinTruthTable> {
  public:

    /**
     * Transforms truth table for the function to subnet model 
     * using a Reed-Muller method.
     * 
     * maxArity is a parameter, that defines the maximum for Arity of every node in subnet.
     * By default it's set to Subnet::Cell::InPlaceLinks, 
     * to use other value pass it as the second argument.
     * 
     * If the second argument passed to "synthesize" is more than Subnet::Cell::InPlaceLinks,
     * it's forced to be equal to Subnet::Cell::InPlaceLinks.
     * 
     * maxArity has to be more than 2, if it's not => assert.
     */
<<<<<<< HEAD
    SubnetID synthesize(const DinTruthTable &func, uint16_t maxArity = -1) override;
=======
    SubnetID synthesize(const DinTruthTable &func,
                        uint16_t maxArity = -1) override;
>>>>>>> 3379d0bd

    /**
     * Creates a function, represented by a given truth table. 
     *
     * The result function is stored as a polynomial.
     *
     * Sample output: 
     *
     * kitty:create_from_binary_string(TT t, "10011100");
     *
     * getTT(t) = x_2 ^ x_3 ^ x_1 & x_3
     *
     * @return polynomical representation of truth table t
     */
    Polynomial getTT(const DinTruthTable &t);

    /**
     * Calculates the function of the variables given in the string.
     *
     * Before applying the function checks whether the size of a given binary
     * string is right (is the same, as the number of variables).
     *
     * If s.size() < num_vars -> add leading zeroes to make the padding right, 
     * then calculates the given function, using the string with leading zeroes. 
     * 
     * if s.size() > num_vars -> assert, nothing is calculated.
     * 
     * @return func(s)
     */
    uint64_t apply(const Polynomial &func, const std::string &s);

  private:

    /**
     * Generates a characteristic function from a given truth table.
     *
     * char_func = func(0,...,0) ^ x1 & func(0,...,1) ^ ....
     *
     * @return characterisitic ponynomial of a given truth table
     */
    Polynomial charFromTruthTable(const DinTruthTable &t);

    /**
     * Generates a characteristic function from a given function.
     *
     * function is a polynomial func.
     *
     * char_func = func(0,...,0) ^ x1 & func(0,...,1) ^ ....
     *
     * @return characteristic polynomial of a given polynomial
     *
     */
    Polynomial charFromFunction(Polynomial &func);
  };
} //namespace eda::gate::optimizer2::resynthesis<|MERGE_RESOLUTION|>--- conflicted
+++ resolved
@@ -49,12 +49,8 @@
      * 
      * maxArity has to be more than 2, if it's not => assert.
      */
-<<<<<<< HEAD
-    SubnetID synthesize(const DinTruthTable &func, uint16_t maxArity = -1) override;
-=======
     SubnetID synthesize(const DinTruthTable &func,
                         uint16_t maxArity = -1) override;
->>>>>>> 3379d0bd
 
     /**
      * Creates a function, represented by a given truth table. 
