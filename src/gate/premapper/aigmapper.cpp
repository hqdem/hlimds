--- conflicted
+++ resolved
@@ -13,38 +13,6 @@
 
 namespace eda::gate::premapper {
 
-<<<<<<< HEAD
-=======
-using Gate = eda::gate::model::Gate;
-using GNet = eda::gate::model::GNet;
-
-Gate::SignalList getNewInputs(const Gate &oldGate,
-                              const AigMapper::GateIdMap &oldToNewGates,
-                              size_t &n0, size_t &n1) {
-  const auto k = oldGate.arity();
-
-  Gate::SignalList newInputs;
-  newInputs.reserve(k);
-
-  n0 = n1 = 0;
-  for (auto input : oldGate.inputs()) {
-    if (model::isValue(input)) {
-      const auto isZero = model::isZero(input);
-      n0 += (isZero ? 1 : 0);
-      n1 += (isZero ? 0 : 1);
-    } else {
-      const auto i = oldToNewGates.find(input.node());
-      assert(i != oldToNewGates.end());
-
-      const auto newInputId = i->second;
-      newInputs.push_back(Gate::Signal::always(newInputId));
-    }
-  }
-
-  return newInputs;
-}
-
->>>>>>> 2d7a6b1a
 Gate::Id AigMapper::mapGate(const Gate &oldGate,
                             const GateIdMap &oldToNewGates,
                             GNet &newNet) const {
