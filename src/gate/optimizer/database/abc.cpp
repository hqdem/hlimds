--- conflicted
+++ resolved
@@ -9,10 +9,6 @@
 #include "gate/model/gnet.h"
 #include "gate/model/utils.h"
 #include "gate/optimizer/rwdatabase.h"
-<<<<<<< HEAD
-#include "gate/optimizer/ttbuilder.h"
-=======
->>>>>>> 7e359eec
 #include "util/math.h"
 
 #include <algorithm>
@@ -29,14 +25,7 @@
 using GNet = eda::gate::model::GNet;
 using GateId = Gate::Id;
 using GateIdMap = GNet::GateIdMap;
-<<<<<<< HEAD
-using InputId = RWDatabase::InputId;
-using TruthTable = RWDatabase::TruthTable;
-using GateBindings = RWDatabase::GateBindings;
-using BoundGNet = RWDatabase::BoundGNet;
-=======
 using GateBindings = BoundGNet::GateBindings;
->>>>>>> 7e359eec
 
 /// The code below is based on ABC.
 static BoundGNet getAbcNet(std::vector<std::pair<GateId, TruthTable>> &gates) {
@@ -83,11 +72,7 @@
     gates.push_back({gid, table});
   }
 
-<<<<<<< HEAD
-  return BoundGNet{net, bindings};
-=======
   return BoundGNet{net, inputBindings};
->>>>>>> 7e359eec
 }
 
 static BoundGNet getCircuit(GateId gid, const BoundGNet &bnet) {
@@ -117,17 +102,6 @@
 
   circuit->addOut(oldToNewGates[gid]);
 
-<<<<<<< HEAD
-  GateBindings bindings;
-  InputId inputId = 0;
-  for (const auto &[id, gid] : bnet.bindings) {
-    if (oldToNewGates.find(gid) != oldToNewGates.end()) {
-      bindings[inputId++ /* No holes */] = oldToNewGates[gid];
-    }
-  }
-
-  return BoundGNet{circuit, bindings};
-=======
   GateBindings inputBindings;
   for (const auto &gid : bnet.inputBindings) {
     if (oldToNewGates.find(gid) != oldToNewGates.end()) {
@@ -136,7 +110,6 @@
   }
 
   return BoundGNet{circuit, inputBindings};
->>>>>>> 7e359eec
 }
 
 static BoundGNet clone(const BoundGNet &circuit) {
@@ -184,11 +157,7 @@
     {3, 0, 1, 2}
   };
 
-<<<<<<< HEAD
-  const size_t k = bnet.bindings.size();
-=======
   const size_t k = bnet.inputBindings.size();
->>>>>>> 7e359eec
   const size_t N = 1 << (k + 1);
   const size_t P = utils::factorial(k);
 
@@ -220,16 +189,6 @@
         const auto j = perm[p][i];
 
         if (i < j) {
-<<<<<<< HEAD
-          const auto tempGate = circuit.bindings[i];
-          circuit.bindings[i] = circuit.bindings[j];
-          circuit.bindings[j] = tempGate;
-        }
-      }
-
-      const auto truthTable = TTBuilder::build(circuit);
-      std::cout << "Table: " << std::hex << truthTable << std::endl;
-=======
           const auto tempGate = circuit.inputBindings[i];
           circuit.inputBindings[i] = circuit.inputBindings[j];
           circuit.inputBindings[j] = tempGate;
@@ -238,7 +197,6 @@
 
       const auto truthTable = TruthTable::build(circuit);
       std::cout << "Table: " << std::hex << truthTable.raw() << std::endl;
->>>>>>> 7e359eec
       std::cout << std::dec << *circuit.net << std::endl;
 
       database.set(truthTable, {circuit} /* One circuit per truth table */);
