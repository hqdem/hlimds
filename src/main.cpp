//===----------------------------------------------------------------------===//
//
// Part of the Utopia EDA Project, under the Apache License v2.0
// SPDX-License-Identifier: Apache-2.0
// Copyright 2021 ISP RAS (http://www.ispras.ru)
//
//===----------------------------------------------------------------------===//

/*
#include "config.h"
#include "gate/model/gate.h"
#include "gate/model/gnet.h"
<<<<<<< HEAD
#include "gate/premapper/aigmapper.h"
#include "hls/compiler/compiler.h"
#include "hls/mapper/mapper.h"
#include "hls/model/model.h"
#include "hls/model/printer.h"
#include "hls/parser/hil/parser.h"
#include "hls/scheduler/latency_solver.h"
#include "hls/scheduler/param_optimizer.h"
=======
//#include "hls/compiler/compiler.h"
//#include "hls/mapper/mapper.h"
//#include "hls/model/model.h"
//#include "hls/model/printer.h"
//#include "hls/parser/hil/parser.h"
//#include "hls/scheduler/latency_solver.h"
//#include "hls/scheduler/param_optimizer.h"
>>>>>>> f69c4593
#include "options.h"
#include "rtl/compiler/compiler.h"
#include "rtl/library/flibrary.h"
#include "rtl/model/net.h"
#include "rtl/parser/ril/parser.h"
#include "util/string.h"

#include "easylogging++.h"

#include <fstream>
#include <iostream>
#include <sstream>
#include <string>

INITIALIZE_EASYLOGGINGPP

int rtlMain(const std::string &file, const RtlOptions &options) {
  LOG(INFO) << "Starting rtlMain " << file;

  auto model = eda::rtl::parser::ril::parse(file);
  if (model == nullptr) {
    std::cout << "Could not parse " << file << std::endl;
    std::cout << "Synthesis terminated." << std::endl;
    return -1;
  }

  std::cout << "------ p/v-nets ------" << std::endl;
  std::cout << *model << std::endl;

  eda::rtl::compiler::Compiler compiler(
      eda::rtl::library::FLibraryDefault::get());
  auto net = compiler.compile(*model);

  net->sortTopologically();

  std::cout << "------ netlist (original) ------" << std::endl;
  std::cout << *net;

  std::cout << "Net: nGates=" << net->nGates() << std::endl;

  eda::gate::premapper::PreMapper &premapper =
      eda::gate::premapper::AigMapper::get();
  auto premapped = premapper.map(*net);

  std::cout << "------ netlist (premapped) ------" << std::endl;
  std::cout << *premapped;

  std::cout << "Net: nGates=" << premapped->nGates() << std::endl;

  return 0;
}

int hlsMain(const std::string &file, const HlsOptions &options) {
  LOG(INFO) << "Starting hlsMain " << file;

  auto model = eda::hls::parser::hil::parse(file);
  if (model == nullptr) {
    std::cout << "Could not parse " << file << std::endl;
    std::cout << "Synthesis terminated." << std::endl;
    return -1;
  }

  std::cout << *model;

  // Optimization criterion and constraints.
  eda::hls::model::Criteria criteria(
    PERF,
    eda::hls::model::Constraint<unsigned>(40000, 500000),    // Frequency (kHz)
    eda::hls::model::Constraint<unsigned>(1000,  500000),    // Performance (=frequency)
    eda::hls::model::Constraint<unsigned>(0,     1000),      // Latency (cycles)
    eda::hls::model::Constraint<unsigned>(),                 // Power (does not matter)
    eda::hls::model::Constraint<unsigned>(1,     10000000)); // Area (number of LUTs)

  model->save();

  // Map model nodes to meta elements.
  eda::hls::mapper::Mapper::get().map(
      *model, eda::hls::library::Library::get());

  eda::hls::model::Indicators indicators;
  std::map<std::string, eda::hls::model::Parameters> params =
    eda::hls::scheduler::ParametersOptimizer<eda::hls::scheduler::LatencyLpSolver>::get()
      .optimize(criteria, *model, indicators);

  model->save();

  std::cout << "Balancing done.\n";
  std::cout << *model;

  if (!options.outDot.empty()) {
    std::ofstream output(options.outDir + "/" + options.outDot);
    eda::hls::model::printDot(output, *model);
    output.close();
  }

  auto compiler = std::make_unique<eda::hls::compiler::Compiler>();
  auto circuit = compiler->constructFirrtlCircuit(*model, "main");
  circuit->printFiles(options.outMlir,
                      options.outLib,
                      options.outTop,
                      options.outDir);

  if (!options.outTest.empty()) {
    circuit->printRndVlogTest(*model,
                              options.outDir,
                              options.outTest,
                              10);
  }

  eda::hls::library::Library::get().finalize();

  return 0;
}
/*
int main(int argc, char **argv) {
  START_EASYLOGGINGPP(argc, argv);

  std::stringstream title;
  std::stringstream version;

  version << VERSION_MAJOR << "." << VERSION_MINOR;

  title << "Utopia EDA " << version.str() << " | ";
  title << "Copyright (c) 2021-2022 ISPRAS";

  Options options(title.str(), version.str());

  try {
    options.initialize("config.json", argc, argv);
  } catch(const CLI::ParseError &e) {
    return options.exit(e);
  }

  int result = 0;

  for (auto file : options.rtl.files()) {
    result |= rtlMain(file, options.rtl);
  }

  for (auto file : options.hls.files()) {
    result |= hlsMain(file, options.hls);
  }

  return result;
}*/

int main() {
  //  std::cout<<"utopia\n";
    return 0;

}<|MERGE_RESOLUTION|>--- conflicted
+++ resolved
@@ -6,12 +6,9 @@
 //
 //===----------------------------------------------------------------------===//
 
-/*
 #include "config.h"
 #include "gate/model/gate.h"
 #include "gate/model/gnet.h"
-<<<<<<< HEAD
-#include "gate/premapper/aigmapper.h"
 #include "hls/compiler/compiler.h"
 #include "hls/mapper/mapper.h"
 #include "hls/model/model.h"
@@ -19,15 +16,6 @@
 #include "hls/parser/hil/parser.h"
 #include "hls/scheduler/latency_solver.h"
 #include "hls/scheduler/param_optimizer.h"
-=======
-//#include "hls/compiler/compiler.h"
-//#include "hls/mapper/mapper.h"
-//#include "hls/model/model.h"
-//#include "hls/model/printer.h"
-//#include "hls/parser/hil/parser.h"
-//#include "hls/scheduler/latency_solver.h"
-//#include "hls/scheduler/param_optimizer.h"
->>>>>>> f69c4593
 #include "options.h"
 #include "rtl/compiler/compiler.h"
 #include "rtl/library/flibrary.h"
@@ -59,23 +47,12 @@
 
   eda::rtl::compiler::Compiler compiler(
       eda::rtl::library::FLibraryDefault::get());
-  auto net = compiler.compile(*model);
+  auto netlist = compiler.compile(*model);
 
-  net->sortTopologically();
+  std::cout << "------ netlist ------" << std::endl;
+  std::cout << *netlist;
 
-  std::cout << "------ netlist (original) ------" << std::endl;
-  std::cout << *net;
-
-  std::cout << "Net: nGates=" << net->nGates() << std::endl;
-
-  eda::gate::premapper::PreMapper &premapper =
-      eda::gate::premapper::AigMapper::get();
-  auto premapped = premapper.map(*net);
-
-  std::cout << "------ netlist (premapped) ------" << std::endl;
-  std::cout << *premapped;
-
-  std::cout << "Net: nGates=" << premapped->nGates() << std::endl;
+  std::cout << "Netlist: nGates=" << netlist->nGates() << std::endl;
 
   return 0;
 }
@@ -141,7 +118,7 @@
 
   return 0;
 }
-/*
+
 int main(int argc, char **argv) {
   START_EASYLOGGINGPP(argc, argv);
 
@@ -172,10 +149,4 @@
   }
 
   return result;
-}*/
-
-int main() {
-  //  std::cout<<"utopia\n";
-    return 0;
-
 }