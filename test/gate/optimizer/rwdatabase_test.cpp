--- conflicted
+++ resolved
@@ -94,13 +94,8 @@
     dummy1->sortTopologically();
     dummy2->sortTopologically();
 
-<<<<<<< HEAD
-    RWDatabase::BoundGNetList bgl = {{dummy1, bindings1},
-                                     {dummy2, bindings2}};
-=======
     BoundGNet::BoundGNetList bgl = {{dummy1, inputs1, outputs1},
                                     {dummy2, inputs2, outputs2}};
->>>>>>> 7e359eec
 
     db.insertIntoDB(truthTable, bgl);
 
@@ -211,24 +206,6 @@
   return result;
 }
 
-<<<<<<< HEAD
-bool serializeTest() {
-  Gate::SignalList inputs;
-  Gate::Id outputId;
-  RWDatabase::BoundGNet bGNet;
-
-  bGNet.net = makeAnd(2, inputs, outputId);
-  bGNet.bindings = {{0, inputs[0].node()},
-                    {1, inputs[1].node()}};
-  bGNet.inputsDelay = {{0, exp(-100)},
-                       {1, exp(100)}};
-
-  std::string ser = SQLiteRWDatabase::serialize({bGNet});
-  RWDatabase::BoundGNet newBGNet = SQLiteRWDatabase::deserialize(ser)[0];
-
-  return areEquivalent(bGNet, newBGNet) &&
-         bGNet.inputsDelay == newBGNet.inputsDelay;
-=======
 bool pushSQLiteRWDBTest() {
   SQLiteRWDatabase db;
   std::string dbPath = "rwtest.db";
@@ -290,7 +267,6 @@
 
   return areEquivalent(bGNet, newBGNet) &&
          bGNet.inputDelays == newBGNet.inputDelays;
->>>>>>> 7e359eec
 }
 
 TEST(RWDatabaseTest, BasicTest) {
@@ -301,17 +277,12 @@
   EXPECT_TRUE(serializeTest());
 }
 
-<<<<<<< HEAD
-TEST(RWDatabaseTest, InsertGetARWDBTest) {
-  EXPECT_TRUE(insertGetARWDBTest());
-=======
 TEST(RWDatabaseTest, InsertGetSQLiteRWDBTest) {
   EXPECT_TRUE(insertGetSQLiteRWDBTest());
 }
 
 TEST(RWDatabaseTest, UpdateSQLiteRWDBTest) {
   EXPECT_TRUE(updateSQLiteRWDBTest());
->>>>>>> 7e359eec
 }
 
 TEST(RWDatabaseTest, DeleteSQLiteRWDBTest) {
