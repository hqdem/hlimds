--- conflicted
+++ resolved
@@ -51,11 +51,7 @@
     gateInputs.push_back(Gate::Signal::always(notGateId));
   }
 
-<<<<<<< HEAD
-  auto gateId = net->addGate(gate, andInputs);
-=======
   auto gateId = net->addGate(gate, gateInputs);
->>>>>>> 09ce0a63
   outputId = net->addOut(gateId);
 
   net->sortTopologically();
@@ -284,8 +280,6 @@
   auto net = makeRand(7, 5);
   EXPECT_TRUE(net != nullptr);
 }
-<<<<<<< HEAD
-=======
 
 TEST(GNetTest, GNetWithCheckerTest) {
   eda::gate::debugger::Checker checker;
@@ -304,4 +298,3 @@
   auto net = makeRand(7, 5);
   EXPECT_TRUE(net.get()->clone() != net.get());
 }
->>>>>>> 09ce0a63
