--- conflicted
+++ resolved
@@ -17,11 +17,7 @@
 #include "gate/premapper/xagmapper.h"
 #include "gate/premapper/xmgmapper.h"
 #include "gate/printer/graphml.h"
-<<<<<<< HEAD
 #include "gate/techmapper/techmapper_wrapper.h"
-#include "gate/translator/fir_to_model2/fir_to_model2_wrapper.h"
-=======
->>>>>>> 1608e87b
 #include "gate/translator/firrtl.h"
 #include "gate/translator/model2.h"
 #include "gate/translator/verilog/verilog_model2.h"
@@ -208,11 +204,8 @@
     if (options.rtl.files().empty() &&
         options.firrtl.files().empty() &&
         options.model2.files().empty() &&
-<<<<<<< HEAD
-        options.techMapOptions.files().empty()) {
-=======
+        options.techMapOptions.files().empty() &&
         options.verilogToModel2.files().empty()) {
->>>>>>> 1608e87b
       throw CLI::CallForAllHelp();
     }
   }
