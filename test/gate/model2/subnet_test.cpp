/*
//===----------------------------------------------------------------------===//
//
// Part of the Utopia EDA Project, under the Apache License v2.0
// SPDX-License-Identifier: Apache-2.0
// Copyright 2021-2023 ISP RAS (http://www.ispras.ru)
//
//===----------------------------------------------------------------------===//

#include "gate/model2/subnet.h"
#include "gate/model2/utils/subnet_checking.h"
#include "gate/model2/utils/subnet_cnf_encoder.h"
#include "gate/model2/utils/subnet_truth_table.h"

#include "gtest/gtest.h"
#include "kitty/print.hpp"

#include <iostream>
#include <vector>

namespace eda::gate::model {

static SubnetID makeTreeSubnet(CellSymbol symbol, size_t arity, uint16_t k) {
  SubnetBuilder builder;
  Subnet::LinkList links;

  for (size_t i = 0; i < arity; i++) {
    const auto idx = builder.addInput();
    links.emplace_back(idx);
  }

  const auto idx = builder.addCellTree(symbol, links, k);
  builder.addOutput(Subnet::Link(idx));

  return builder.make();
}

inline void checkMakeTreeSubnet(CellSymbol symbol, size_t arity, uint16_t k) {
  const auto &cellSubnet = Subnet::get(makeTreeSubnet(symbol, arity, arity));
  const auto &treeSubnet = Subnet::get(makeTreeSubnet(symbol, arity, k));

  EXPECT_TRUE(utils::checkArity(treeSubnet, k));
  EXPECT_EQ(evaluateSingleOut(cellSubnet), evaluateSingleOut(treeSubnet));
}

inline void testMakeTreeSubnet(CellSymbol symbol, size_t maxArity, uint16_t k) {
  for (size_t i = 2; i <= maxArity; ++i) {
    checkMakeTreeSubnet(symbol, i, k);
  }
}

TEST(SubnetTest, AddCellTreeTest) {
  constexpr size_t MaxArity = 10u;
  constexpr size_t K = 2u;

  checkMakeTreeSubnet(OR,  MaxArity, K);
  checkMakeTreeSubnet(AND, MaxArity, K);
  checkMakeTreeSubnet(XOR, MaxArity, K);
}

TEST(SubnetTest, AddCellTest) {
  constexpr size_t Depth  = 3u;
  constexpr size_t InNum  = (1u << Depth);
  constexpr size_t OutNum = 1u;

  SubnetBuilder builder;
  Subnet::LinkList links = builder.addInputs(InNum);

  for (size_t n = (InNum >> 1); n != 0; n >>= 1) {
    for (size_t i = 0; i < n; ++i) {
      const auto lhs = links[(i << 1)];
      const auto rhs = links[(i << 1) | 1];

      links[i] = builder.addCell(((i & 1) ? AND : OR), lhs, rhs);
    }
  }

  builder.addOutput(links[0]);

  const auto &subnet = Subnet::get(builder.make());
  EXPECT_EQ(subnet.getInNum(), InNum);
  EXPECT_EQ(subnet.getOutNum(), OutNum);
  EXPECT_EQ(subnet.size(), 1u << (Depth + 1));

  std::cout << subnet << std::endl;
  std::cout << kitty::to_hex(evaluateSingleOut(subnet)) << std::endl;

  const auto length = subnet.getPathLength();
  std::cout << "Path lenth: min=" << length.first
            << ", max="  << length.second << std::endl;

  eda::gate::solver::Solver solver;
  SubnetEncoder::get().encode(subnet, solver);
  EXPECT_TRUE(solver.solve());
}

TEST(SubnetTest, AddSingleOutputSubnetTest) {
  constexpr size_t InNum = 4;
  constexpr size_t SubnetNum = 4;
  constexpr size_t TotalInNum = InNum * SubnetNum;

  const auto subnetID = makeTreeSubnet(AND, InNum, 2);
  const auto &subnet = Subnet::get(subnetID);

  SubnetBuilder builder;

  Subnet::LinkList inputs = builder.addInputs(TotalInNum);
  Subnet::LinkList outputs(SubnetNum);

  for (size_t i = 0; i < SubnetNum; ++i) {
    Subnet::LinkList links(InNum);
    for (size_t j = 0; j < InNum; ++j) {
      links[j] = inputs[i*InNum + j];
    }

    outputs[i] = builder.addSingleOutputSubnet(subnetID, links);
  }

  builder.addOutputs(outputs);

  const auto &result = Subnet::get(builder.make());
  EXPECT_EQ(result.size(), SubnetNum * subnet.size());
}

TEST(SubnetTest, SimpleStrashTest) {
  constexpr size_t InNum = 5;
  constexpr size_t OutNum = 10;

  SubnetBuilder builder;

  Subnet::LinkList inputs = builder.addInputs(InNum);

  for (size_t i = 0; i < OutNum; ++i) {
    Subnet::Link link = builder.addCell(AND, inputs);
    builder.addOutput(link);
  }

  const auto &result = Subnet::get(builder.make());
  EXPECT_EQ(result.size(), InNum + OutNum + 1);
}

<<<<<<< HEAD
} // namespace eda::gate::model
*/
=======
TEST(SubnetTest, SimpleMergeTest) {
  SubnetBuilder builder;

  Subnet::LinkList inputs = builder.addInputs(2);

  Subnet::Link link1 = builder.addCell(AND, inputs[0], inputs[1]);
  Subnet::Link link2 = builder.addCell(OR, ~inputs[0], ~inputs[1]);
  Subnet::Link link3 = builder.addCell(BUF, ~link2);

  builder.addOutput(link1);
  builder.addOutput(link3);

  SubnetBuilder::MergeMap mergeMap;
  SubnetBuilder::EntrySet entrySet;

  entrySet.insert(link3.idx);
  mergeMap[link1.idx] = entrySet;

  builder.mergeCells(mergeMap);

  const auto &result = Subnet::get(builder.make());
  std::cout << result << std::endl;
}

} // namespace eda::gate::model
>>>>>>> 20036864
<|MERGE_RESOLUTION|>--- conflicted
+++ resolved
@@ -1,4 +1,3 @@
-/*
 //===----------------------------------------------------------------------===//
 //
 // Part of the Utopia EDA Project, under the Apache License v2.0
@@ -139,10 +138,6 @@
   EXPECT_EQ(result.size(), InNum + OutNum + 1);
 }
 
-<<<<<<< HEAD
-} // namespace eda::gate::model
-*/
-=======
 TEST(SubnetTest, SimpleMergeTest) {
   SubnetBuilder builder;
 
@@ -167,5 +162,4 @@
   std::cout << result << std::endl;
 }
 
-} // namespace eda::gate::model
->>>>>>> 20036864
+} // namespace eda::gate::model