add_library(Gate OBJECT
  debugger/checker.cpp
  debugger/encoder.cpp
  debugger/symexec.cpp
  model/gate.cpp
  model/gnet.cpp
  model/gsymbol.cpp
  optimizer/database/abc/rwrUtil.c
  optimizer/database/abc.cpp
  optimizer/check_cut.cpp
  optimizer/cone_visitor.cpp
  optimizer/cuts_finder_visitor.cpp
  optimizer/links_clean.cpp
  optimizer/optimizer.cpp
  optimizer/optimizer_visitor.cpp
  optimizer/rwdatabase.cpp
<<<<<<< HEAD
  optimizer/rwmanager.cpp
  optimizer/tracker_visitor.cpp
  optimizer/tracker_visitor.h
  optimizer/util.cpp
=======
  optimizer/truthtable.cpp
>>>>>>> 62f2b586
  optimizer/walker.cpp
  parser/gate_verilog_parser.cpp
  premapper/aigmapper.cpp
  premapper/migmapper.cpp
  premapper/premapper.cpp
  premapper/xagmapper.cpp
  premapper/xmgmapper.cpp
  printer/dot.cpp
  simulator/simulator.cpp
  simulator/simulator.cpp
  transformer/bdd.cpp
  transformer/hmetis.cpp)
add_library(Utopia::Gate ALIAS Gate)

target_include_directories(Gate PUBLIC ${PROJECT_SOURCE_DIR}/src)
target_link_libraries(Gate
  PUBLIC
    minisat-lib-static
    Cudd::Cudd
    sqlite3

  PRIVATE
    Utopia::Util
)<|MERGE_RESOLUTION|>--- conflicted
+++ resolved
@@ -14,14 +14,11 @@
   optimizer/optimizer.cpp
   optimizer/optimizer_visitor.cpp
   optimizer/rwdatabase.cpp
-<<<<<<< HEAD
   optimizer/rwmanager.cpp
   optimizer/tracker_visitor.cpp
   optimizer/tracker_visitor.h
+  optimizer/truthtable.cpp
   optimizer/util.cpp
-=======
-  optimizer/truthtable.cpp
->>>>>>> 62f2b586
   optimizer/walker.cpp
   parser/gate_verilog_parser.cpp
   premapper/aigmapper.cpp
