//===----------------------------------------------------------------------===//
//
// Part of the Utopia EDA Project, under the Apache License v2.0
// SPDX-License-Identifier: Apache-2.0
// Copyright 2023 ISP RAS (http://www.ispras.ru)
//
//===----------------------------------------------------------------------===//

#include "gate/model/gnet_test.h"
#include "gate/optimizer/rwdatabase.h"
#include "gate/transformer/bdd.h"

#include "gtest/gtest.h"

using namespace eda::gate::model;
using namespace eda::gate::optimizer;
using namespace eda::gate::transformer;

using BDDList = GNetBDDConverter::BDDList;
using GateBDDMap = GNetBDDConverter::GateBDDMap;
using GateList = std::vector<Gate::Id>;
using GateUintMap = GNetBDDConverter::GateUintMap;
<<<<<<< HEAD
=======

>>>>>>> 7ea6afeb

bool areEquivalent(BoundGNet bgnet1, BoundGNet bgnet2) {
  Cudd manager(0, 0);
  BDDList x = { manager.bddVar(), manager.bddVar() };
  GateBDDMap varMap1, varMap2;

  for (size_t i = 0; i < bgnet1.inputs.size(); i++) {
    varMap1[bgnet1.inputs[i]] = x[i];
  }
  for (size_t i = 0; i < bgnet2.inputs.size(); i++) {
    varMap2[bgnet2.inputs[i]] = x[i];
  }

  BDD bdd1 = GNetBDDConverter::convert(*bgnet1.net,
                                       bgnet1.outputs[0],
                                       varMap1, manager);
  BDD bdd2 = GNetBDDConverter::convert(*bgnet2.net,
                                       bgnet2.outputs[0],
                                       varMap2, manager);

  return bdd1 == bdd2;
}


bool basicTest() {
  RWDatabase rwdb;
  bool result = true;

  std::shared_ptr<GNet> dummy = std::make_shared<GNet>();
  TruthTable truthTable = TruthTable(1);

  rwdb.set(truthTable, {{dummy, {1, 2, 3}, {4, 5}}});
  result = result && (rwdb.get(truthTable)[0].net == dummy) &&
           (rwdb.get(truthTable)[0].inputs == std::vector<Gate::Id>({1, 2, 3}))
           && (rwdb.get(truthTable)[0].outputs == std::vector<Gate::Id>
           ({4, 5}));

  result = result && !rwdb.empty();
  rwdb.erase(truthTable);
  result = result && rwdb.empty();

  return result;
}

bool insertGetARWDBTest() {
  SQLiteRWDatabase arwdb;
  std::string dbPath = "rwtest.db";
  bool result;

  try {
    arwdb.linkDB(dbPath);
    arwdb.openDB();

    TruthTable truthTable = TruthTable(1);

    Gate::SignalList inputs;
    Gate::Id outputId1;
<<<<<<< HEAD
    std::shared_ptr<GNet> dummy1 = makeAnd(2, inputs, outputId1);
    std::vector<Gate::Id> inputs1 = {inputs[0].node(), inputs[1].node()};
    std::vector<Gate::Id> outputs1 = {outputId1};
=======
    std::shared_ptr<GNet> dummy1 = makeAnd(2, inputs1, outputId1);
    RWDatabase::GateBindings bindings1 = {{0, inputs1[0].node()},
                                          {1, inputs1[1].node()}};
>>>>>>> 7ea6afeb

    Gate::Id outputId2;
<<<<<<< HEAD
    inputs.clear();
    std::shared_ptr<GNet> dummy2 = makeOr(2, inputs, outputId2);
    std::vector<Gate::Id> inputs2 = {inputs[0].node(), inputs[1].node()};
    std::vector<Gate::Id> outputs2 = {outputId2};
=======
    std::shared_ptr<GNet> dummy2 = makeOr(2, inputs2, outputId2);
    RWDatabase::GateBindings bindings2 = {{0, inputs2[0].node()},
                                          {1, inputs2[1].node()}};
>>>>>>> 7ea6afeb

    dummy1->sortTopologically();
    dummy2->sortTopologically();

    RWDatabase::BoundGNetList bgl = {{dummy1, inputs1, outputs1},
                                     {dummy2, inputs2, outputs2}};

    arwdb.insertIntoDB(truthTable, bgl);

    auto newBgl = arwdb.get(truthTable);

    result = areEquivalent(bgl[0], newBgl[0]) &&
             areEquivalent(bgl[1], newBgl[1]);

    arwdb.closeDB();
  } catch (const char* msg) {
    std::cout << msg << std::endl;
  }
  remove(dbPath.c_str());
  return result;
}

bool updateARWDBTest() {
  SQLiteRWDatabase arwdb;
  std::string dbPath = "rwtest.db";
  bool result;

  try {
    arwdb.linkDB(dbPath);
    arwdb.openDB();

    TruthTable truthTable = TruthTable(1);

    Gate::SignalList inputs;
    Gate::Id outputId1;
<<<<<<< HEAD
    std::shared_ptr<GNet> dummy1 = std::make_shared<GNet>
                                   (*makeAnd(2, inputs, outputId1));
    std::vector<Gate::Id> inputs1 = {inputs[0].node(), inputs[1].node()};
    std::vector<Gate::Id> outputs1 = {outputId1};
=======
    std::shared_ptr<GNet> dummy1 = makeAnd(2, inputs1, outputId1);
    RWDatabase::GateBindings bindings1 = {{0, inputs1[0].node()},
                                          {1, inputs1[1].node()}};
>>>>>>> 7ea6afeb

    inputs.clear();
    Gate::Id outputId2;
<<<<<<< HEAD
    std::shared_ptr<GNet> dummy2 = std::make_shared<GNet>
                                   (*makeOr(2, inputs, outputId2));
    std::vector<Gate::Id> inputs2 = {inputs[0].node(), inputs[1].node()};
    std::vector<Gate::Id> outputs2 = {outputId2};
=======
    std::shared_ptr<GNet> dummy2 = makeOr(2, inputs2, outputId2);
    RWDatabase::GateBindings bindings2 = {{0, inputs2[0].node()},
                                          {1, inputs2[1].node()}};
>>>>>>> 7ea6afeb

    dummy1->sortTopologically();
    dummy2->sortTopologically();

    RWDatabase::BoundGNetList bgl = {{dummy1, inputs1, outputs1}};
    RWDatabase::BoundGNetList newBgl = {{dummy2, inputs2, outputs2}};

    arwdb.insertIntoDB(truthTable, bgl);

    arwdb.updateInDB(truthTable, newBgl);

    auto gottenBgl = arwdb.get(truthTable);

    result = areEquivalent(gottenBgl[0], newBgl[0]);

    arwdb.closeDB();
  } catch (const char* msg) {
    std::cout << msg << std::endl;
  }
  remove(dbPath.c_str());
  return result;
}

bool deleteARWDBTest() {
  SQLiteRWDatabase arwdb;
  std::string dbPath = "rwtest.db";
  bool result;

  try {
    arwdb.linkDB(dbPath);
    arwdb.openDB();

    TruthTable truthTable = TruthTable(1);

    Gate::SignalList inputs;
    Gate::Id outputId1;
<<<<<<< HEAD
    std::shared_ptr<GNet> dummy1 = std::make_shared<GNet>
                                   (*makeAnd(2, inputs, outputId1));
    std::vector<Gate::Id> inputs1 = {inputs[0].node(), inputs[1].node()};
    std::vector<Gate::Id> outputs1 = {outputId1};
=======
    std::shared_ptr<GNet> dummy1 = makeAnd(2, inputs1, outputId1);
    RWDatabase::GateBindings bindings1 = {{0, inputs1[0].node()},
                                          {1, inputs1[1].node()}};
>>>>>>> 7ea6afeb

    inputs.clear();
    Gate::Id outputId2;
<<<<<<< HEAD
    std::shared_ptr<GNet> dummy2 = std::make_shared<GNet>
                                   (*makeOr(2, inputs, outputId2));
    std::vector<Gate::Id> inputs2 = {inputs[0].node(), inputs[1].node()};
    std::vector<Gate::Id> outputs2 = {outputId2};
=======
    std::shared_ptr<GNet> dummy2 = makeOr(2, inputs2, outputId2);
    RWDatabase::GateBindings bindings2 = {{0, inputs2[0].node()},
                                          {1, inputs2[1].node()}};
>>>>>>> 7ea6afeb

    dummy1->sortTopologically();
    dummy2->sortTopologically();

    RWDatabase::BoundGNetList bgl = {{dummy1, inputs1, outputs1},
                                     {dummy2, inputs2, outputs2}};

    arwdb.insertIntoDB(truthTable, bgl);
    arwdb.deleteFromDB(truthTable);

    result = !arwdb.contains(truthTable);

    arwdb.closeDB();
  } catch (const char* msg) {
    std::cout << msg << std::endl;
  }
  remove(dbPath.c_str());
  return result;
}

TEST(RWDatabaseTest, BasicTest) {
  EXPECT_TRUE(basicTest());
}

TEST(RWDatabaseTest, InsertGetARWDBTest) {
  EXPECT_TRUE(insertGetARWDBTest());
}

TEST(RWDatabaseTest, UpdateARWDBTest) {
  EXPECT_TRUE(updateARWDBTest());
}

TEST(RWDatabaseTest, DeleteARWDBTest) {
  EXPECT_TRUE(deleteARWDBTest());
}<|MERGE_RESOLUTION|>--- conflicted
+++ resolved
@@ -20,28 +20,27 @@
 using GateBDDMap = GNetBDDConverter::GateBDDMap;
 using GateList = std::vector<Gate::Id>;
 using GateUintMap = GNetBDDConverter::GateUintMap;
-<<<<<<< HEAD
-=======
-
->>>>>>> 7ea6afeb
-
-bool areEquivalent(BoundGNet bgnet1, BoundGNet bgnet2) {
+
+
+bool areEquivalent(RWDatabase::BoundGNet bgnet1, RWDatabase::BoundGNet bgnet2) {
   Cudd manager(0, 0);
   BDDList x = { manager.bddVar(), manager.bddVar() };
   GateBDDMap varMap1, varMap2;
 
-  for (size_t i = 0; i < bgnet1.inputs.size(); i++) {
-    varMap1[bgnet1.inputs[i]] = x[i];
-  }
-  for (size_t i = 0; i < bgnet2.inputs.size(); i++) {
-    varMap2[bgnet2.inputs[i]] = x[i];
+  for (auto p : bgnet1.bindings) {
+    varMap1[p.second] = x[p.first];
+  }
+  for (auto p : bgnet2.bindings) {
+    varMap2[p.second] = x[p.first];
   }
 
   BDD bdd1 = GNetBDDConverter::convert(*bgnet1.net,
-                                       bgnet1.outputs[0],
+                                       bgnet1.net->
+                                       targetLinks().begin()->target,
                                        varMap1, manager);
   BDD bdd2 = GNetBDDConverter::convert(*bgnet2.net,
-                                       bgnet2.outputs[0],
+                                       bgnet2.net->
+                                       targetLinks().begin()->target,
                                        varMap2, manager);
 
   return bdd1 == bdd2;
@@ -53,13 +52,12 @@
   bool result = true;
 
   std::shared_ptr<GNet> dummy = std::make_shared<GNet>();
-  TruthTable truthTable = TruthTable(1);
-
-  rwdb.set(truthTable, {{dummy, {1, 2, 3}, {4, 5}}});
-  result = result && (rwdb.get(truthTable)[0].net == dummy) &&
-           (rwdb.get(truthTable)[0].inputs == std::vector<Gate::Id>({1, 2, 3}))
-           && (rwdb.get(truthTable)[0].outputs == std::vector<Gate::Id>
-           ({4, 5}));
+  RWDatabase::GateBindings bindings = {{0, 1}, {1, 3}};
+  RWDatabase::TruthTable truthTable = 8;
+
+  rwdb.set(truthTable, {{dummy, bindings}});
+  result = result && ((rwdb.get(truthTable)[0].net == dummy) &&
+           (rwdb.get(truthTable)[0].bindings == bindings));
 
   result = result && !rwdb.empty();
   rwdb.erase(truthTable);
@@ -77,37 +75,24 @@
     arwdb.linkDB(dbPath);
     arwdb.openDB();
 
-    TruthTable truthTable = TruthTable(1);
-
-    Gate::SignalList inputs;
+    RWDatabase::TruthTable truthTable = 1;
+
+    Gate::SignalList inputs1;
     Gate::Id outputId1;
-<<<<<<< HEAD
-    std::shared_ptr<GNet> dummy1 = makeAnd(2, inputs, outputId1);
-    std::vector<Gate::Id> inputs1 = {inputs[0].node(), inputs[1].node()};
-    std::vector<Gate::Id> outputs1 = {outputId1};
-=======
     std::shared_ptr<GNet> dummy1 = makeAnd(2, inputs1, outputId1);
     RWDatabase::GateBindings bindings1 = {{0, inputs1[0].node()},
                                           {1, inputs1[1].node()}};
->>>>>>> 7ea6afeb
-
+
+    Gate::SignalList inputs2;
     Gate::Id outputId2;
-<<<<<<< HEAD
-    inputs.clear();
-    std::shared_ptr<GNet> dummy2 = makeOr(2, inputs, outputId2);
-    std::vector<Gate::Id> inputs2 = {inputs[0].node(), inputs[1].node()};
-    std::vector<Gate::Id> outputs2 = {outputId2};
-=======
     std::shared_ptr<GNet> dummy2 = makeOr(2, inputs2, outputId2);
     RWDatabase::GateBindings bindings2 = {{0, inputs2[0].node()},
                                           {1, inputs2[1].node()}};
->>>>>>> 7ea6afeb
 
     dummy1->sortTopologically();
     dummy2->sortTopologically();
 
-    RWDatabase::BoundGNetList bgl = {{dummy1, inputs1, outputs1},
-                                     {dummy2, inputs2, outputs2}};
+    RWDatabase::BoundGNetList bgl = {{dummy1, bindings1}, {dummy2, bindings2}};
 
     arwdb.insertIntoDB(truthTable, bgl);
 
@@ -133,43 +118,29 @@
     arwdb.linkDB(dbPath);
     arwdb.openDB();
 
-    TruthTable truthTable = TruthTable(1);
-
-    Gate::SignalList inputs;
+    RWDatabase::TruthTable truthTable = 1;
+
+    Gate::SignalList inputs1;
     Gate::Id outputId1;
-<<<<<<< HEAD
-    std::shared_ptr<GNet> dummy1 = std::make_shared<GNet>
-                                   (*makeAnd(2, inputs, outputId1));
-    std::vector<Gate::Id> inputs1 = {inputs[0].node(), inputs[1].node()};
-    std::vector<Gate::Id> outputs1 = {outputId1};
-=======
     std::shared_ptr<GNet> dummy1 = makeAnd(2, inputs1, outputId1);
     RWDatabase::GateBindings bindings1 = {{0, inputs1[0].node()},
                                           {1, inputs1[1].node()}};
->>>>>>> 7ea6afeb
-
-    inputs.clear();
+
+    Gate::SignalList inputs2;
     Gate::Id outputId2;
-<<<<<<< HEAD
-    std::shared_ptr<GNet> dummy2 = std::make_shared<GNet>
-                                   (*makeOr(2, inputs, outputId2));
-    std::vector<Gate::Id> inputs2 = {inputs[0].node(), inputs[1].node()};
-    std::vector<Gate::Id> outputs2 = {outputId2};
-=======
     std::shared_ptr<GNet> dummy2 = makeOr(2, inputs2, outputId2);
     RWDatabase::GateBindings bindings2 = {{0, inputs2[0].node()},
                                           {1, inputs2[1].node()}};
->>>>>>> 7ea6afeb
 
     dummy1->sortTopologically();
     dummy2->sortTopologically();
 
-    RWDatabase::BoundGNetList bgl = {{dummy1, inputs1, outputs1}};
-    RWDatabase::BoundGNetList newBgl = {{dummy2, inputs2, outputs2}};
+    RWDatabase::BoundGNetList bgl = {{dummy1, bindings1}};
+    RWDatabase::BoundGNetList newBgl = {{dummy2, bindings2}};
 
     arwdb.insertIntoDB(truthTable, bgl);
 
-    arwdb.updateInDB(truthTable, newBgl);
+    arwdb.updateInDB(truthTable, {{dummy2, bindings2}});
 
     auto gottenBgl = arwdb.get(truthTable);
 
@@ -192,39 +163,24 @@
     arwdb.linkDB(dbPath);
     arwdb.openDB();
 
-    TruthTable truthTable = TruthTable(1);
-
-    Gate::SignalList inputs;
+    RWDatabase::TruthTable truthTable = 1;
+
+    Gate::SignalList inputs1;
     Gate::Id outputId1;
-<<<<<<< HEAD
-    std::shared_ptr<GNet> dummy1 = std::make_shared<GNet>
-                                   (*makeAnd(2, inputs, outputId1));
-    std::vector<Gate::Id> inputs1 = {inputs[0].node(), inputs[1].node()};
-    std::vector<Gate::Id> outputs1 = {outputId1};
-=======
     std::shared_ptr<GNet> dummy1 = makeAnd(2, inputs1, outputId1);
     RWDatabase::GateBindings bindings1 = {{0, inputs1[0].node()},
                                           {1, inputs1[1].node()}};
->>>>>>> 7ea6afeb
-
-    inputs.clear();
+
+    Gate::SignalList inputs2;
     Gate::Id outputId2;
-<<<<<<< HEAD
-    std::shared_ptr<GNet> dummy2 = std::make_shared<GNet>
-                                   (*makeOr(2, inputs, outputId2));
-    std::vector<Gate::Id> inputs2 = {inputs[0].node(), inputs[1].node()};
-    std::vector<Gate::Id> outputs2 = {outputId2};
-=======
     std::shared_ptr<GNet> dummy2 = makeOr(2, inputs2, outputId2);
     RWDatabase::GateBindings bindings2 = {{0, inputs2[0].node()},
                                           {1, inputs2[1].node()}};
->>>>>>> 7ea6afeb
 
     dummy1->sortTopologically();
     dummy2->sortTopologically();
 
-    RWDatabase::BoundGNetList bgl = {{dummy1, inputs1, outputs1},
-                                     {dummy2, inputs2, outputs2}};
+    RWDatabase::BoundGNetList bgl = {{dummy1, bindings1}, {dummy2, bindings2}};
 
     arwdb.insertIntoDB(truthTable, bgl);
     arwdb.deleteFromDB(truthTable);
