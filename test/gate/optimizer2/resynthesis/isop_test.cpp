//===----------------------------------------------------------------------===//
//
// Part of the Utopia EDA Project, under the Apache License v2.0
// SPDX-License-Identifier: Apache-2.0
// Copyright 2023 ISP RAS (http://www.ispras.ru)
//
//===----------------------------------------------------------------------===//

#include "gate/optimizer2/resynthesis/isop.h"
#include "gate/model2/utils/subnet_truth_table.h"

#include "gtest/gtest.h"
#include "kitty/kitty.hpp"

#include <string>

using MinatoMorrealeAlg = eda::gate::optimizer2::resynthesis::MinatoMorrealeAlg;
using Subnet      = eda::gate::model::Subnet;

bool ISOPTest(size_t numVars) {

  MinatoMorrealeAlg minatoMorrealeAlg;

  bool flag = true;
  static const size_t funcCount = 10;
  for (size_t i { 0 }; i < funcCount; ++i) {
    std::string funcString;
    for (int i = 0; i < (1 << numVars); ++i) {
      funcString += std::to_string(std::rand() & 1);
    }
    MinatoMorrealeAlg::KittyTT tt(numVars);
    kitty::create_from_binary_string(tt, funcString);
<<<<<<< HEAD
    const auto &subnet = Subnet::get(minatoMorrealeAlg.synthesize(tt, -1));
=======
    const auto &subnet = Subnet::get(minatoMorrealeAlg.synthesize(tt, 3));
>>>>>>> 90aefdc2
    auto ttCopy = eda::gate::model::evaluate(subnet);
    flag &= (ttCopy == tt);
  }

  return flag;
}

TEST(ISOPTest, RandomFunc1Vars) {
  EXPECT_TRUE(ISOPTest(1));
}

TEST(ISOPTest, RandomFunc2Vars) {
  EXPECT_TRUE(ISOPTest(2));
}

TEST(ISOPTest, RandomFunc3Vars) {
  EXPECT_TRUE(ISOPTest(3));
}

TEST(ISOPTest, RandomFunc4Vars) {
  EXPECT_TRUE(ISOPTest(4));
}

TEST(ISOPTest, RandomFunc5Vars) {
  EXPECT_TRUE(ISOPTest(5));
}

TEST(ISOPTest, RandomFunc6Vars) {
  EXPECT_TRUE(ISOPTest(6));
}

TEST(ISOPTest, RandomFunc7Vars) {
  EXPECT_TRUE(ISOPTest(7));
}

TEST(ISOPTest, RandomFunc8Vars) {
  EXPECT_TRUE(ISOPTest(8));
}

TEST(ISOPTest, RandomFunc9Vars) {
  EXPECT_TRUE(ISOPTest(9));
}

TEST(ISOPTest, RandomFunc10Vars) {
  EXPECT_TRUE(ISOPTest(10));
}<|MERGE_RESOLUTION|>--- conflicted
+++ resolved
@@ -30,11 +30,7 @@
     }
     MinatoMorrealeAlg::KittyTT tt(numVars);
     kitty::create_from_binary_string(tt, funcString);
-<<<<<<< HEAD
-    const auto &subnet = Subnet::get(minatoMorrealeAlg.synthesize(tt, -1));
-=======
     const auto &subnet = Subnet::get(minatoMorrealeAlg.synthesize(tt, 3));
->>>>>>> 90aefdc2
     auto ttCopy = eda::gate::model::evaluate(subnet);
     flag &= (ttCopy == tt);
   }
