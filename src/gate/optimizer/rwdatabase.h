--- conflicted
+++ resolved
@@ -28,39 +28,6 @@
 * \brief Implements storage that contains GNets for rewriting.
 * \author <a href="mailto:mrpepelulka@gmail.com">Rustamkhan Ramaldanov</a>
 */
-<<<<<<< HEAD
-  class RWDatabase {
-
-  public:
-    using Gate = eda::gate::model::Gate;
-    using GateMap = std::unordered_map<Gate::Id, Gate::Id>;
-    using GateSymbol = eda::gate::model::GateSymbol;
-    using GNet = eda::gate::model::GNet;
-
-    // "Virtual" input gate ID.
-    using InputId = uint32_t;
-    // Contain value vector of boolean function.
-    // Represents boolean function of 6 variables.
-    using TruthTable = uint64_t;
-
-    // Binds "virtual" input IDs to real primary input IDs of GNet.
-    using GateBindings = std::unordered_map<InputId, Gate::Id>;
-    using ReversedGateBindings = std::unordered_map<Gate::Id, InputId>;
-
-    using InputIdDoubleMap = std::unordered_map<InputId, double>;
-
-    struct BoundGNet {
-      std::shared_ptr<GNet> net;
-      GateBindings bindings;
-      InputIdDoubleMap inputsDelay;
-    };
-
-    using BoundGNetList = std::vector<BoundGNet>;
-
-    // Basic interface.
-    virtual bool contains(const TruthTable &key) {
-      return (_storage.find(key) != _storage.end());
-=======
 class RWDatabase {
 
 public:
@@ -82,7 +49,6 @@
   virtual BoundGNetList get(const TruthTable key) {
     if (!contains(key)) {
       return BoundGNetList();
->>>>>>> 7e359eec
     }
     return _storage[key.raw()];
   }
