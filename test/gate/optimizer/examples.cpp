--- conflicted
+++ resolved
@@ -20,15 +20,9 @@
     return gNet.addGate(func, signals);
   }
 
-<<<<<<< HEAD
-  std::vector<GateID> gnet1(GNet &gNet) {
-    std::vector<GateID> g(3);
-    for (GateID &el: g) {
-=======
   std::vector<GateId> gnet1(GNet &gNet) {
     std::vector<GateId> g(4);
     for (GateId &el: g) {
->>>>>>> 17df07a7
       el = gNet.newGate();
     }
     g.push_back(createLink(gNet, g, {0, 1}));
