//===----------------------------------------------------------------------===//
//
// Part of the Utopia EDA Project, under the Apache License v2.0
// SPDX-License-Identifier: Apache-2.0
// Copyright 2023 ISP RAS (http://www.ispras.ru)
//
//===----------------------------------------------------------------------===//

#pragma once

#include "gate/model2/subnet.h"
#include "gate/optimizer2/synthesizer.h"
#include "util/assert.h"

#include "kitty/kitty.hpp"

#include <cstdint>
#include <vector>

namespace eda::gate::optimizer2::resynthesis {

/// Synthesizes the Subnet by using a concrete algorithm.
template<typename Algorithm>
model::SubnetID launchAlgorithm(const kitty::dynamic_truth_table &func,
                                const Algorithm &algorithm) {

  model::SubnetBuilder subnetBuilder;

  std::vector<size_t> inputs;
  for (size_t i = 0; i < func.num_vars(); ++i) {
    inputs.push_back(
        subnetBuilder.addCell(model::IN, model::SubnetBuilder::INPUT));
  }

  uint32_t dummy{0xffffffff};

  bool one{kitty::is_const0(~func)};
  bool zero{ kitty::is_const0(func)};

  model::Subnet::Link output;

  if (one || zero) {
    output = subnetBuilder.addCell(one ? model::ONE : model::ZERO);
  } else {
    output = algorithm.run(func, inputs, dummy, subnetBuilder);
  }

  for (; dummy; dummy &= (dummy - 1)) {
    auto idx = std::log2(dummy - (dummy & (dummy - 1)));
    if (idx >= inputs.size()) {
      break;
    }
    subnetBuilder.setDummy(idx);
  }

  subnetBuilder.addCell(model::OUT, output, model::SubnetBuilder::OUTPUT);

  return subnetBuilder.make();
}

/**
 * \brief Implements method of resynthesis, by Minato-Morreale algorithm, which
 * was included from kitty library.
*/
class MinatoMorrealeAlg final : public Synthesizer<kitty::dynamic_truth_table> {
public:

  using Cube          = kitty::cube;
  using Inputs        = std::vector<size_t>;
  using ISOP          = std::vector<Cube>;
  using KittyTT       = kitty::dynamic_truth_table;
  using Link          = model::Subnet::Link;
  using SubnetBuilder = model::SubnetBuilder;
  using SubnetID      = model::SubnetID;

  /// Synthesizes the Subnet.
<<<<<<< HEAD
  SubnetID synthesize(const KittyTT &func, uint16_t maxArity) override {
=======
  SubnetID synthesize(const KittyTT &func, uint16_t maxArity = -1) override {
>>>>>>> 3379d0bd
    /// TODO: Take into account the restriction on arity.
    return launchAlgorithm<MinatoMorrealeAlg>(func, *this);
  }

  /// Synthesizes the Subnet for a non-constant function.
  Link run(const KittyTT &func, const Inputs &inputs, uint32_t &dummy,
           SubnetBuilder &subnetBuilder) const;

  /// Synthesizes the Subnet without output for passed ISOP.
  Link synthFromISOP(const ISOP &cubes, const Inputs &inputs, uint32_t &dummy,
                     SubnetBuilder &subnetBuilder) const;

private:

  Link synthFromCube(Cube cube, const Inputs &inputs, uint32_t &dummy,
                     SubnetBuilder &subnetBuilder) const;

};

} // namespace eda::gate::optimizer2::resynthesis<|MERGE_RESOLUTION|>--- conflicted
+++ resolved
@@ -74,11 +74,7 @@
   using SubnetID      = model::SubnetID;
 
   /// Synthesizes the Subnet.
-<<<<<<< HEAD
-  SubnetID synthesize(const KittyTT &func, uint16_t maxArity) override {
-=======
   SubnetID synthesize(const KittyTT &func, uint16_t maxArity = -1) override {
->>>>>>> 3379d0bd
     /// TODO: Take into account the restriction on arity.
     return launchAlgorithm<MinatoMorrealeAlg>(func, *this);
   }
