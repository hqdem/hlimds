--- conflicted
+++ resolved
@@ -118,14 +118,8 @@
   std::cout << model::Subnet::get(subnetId) << std::endl;
   //#endif
 
-<<<<<<< HEAD
-  Techmapper techmapper(libTech, mapperType, sdc);
-=======
-  LibraryManager::get().loadLibrary(libertyPath + "/sky130_fd_sc_hd__ff_100C_1v65.lib");
-
-  Techmapper techmapper(mapperType,
-                        sdc);
->>>>>>> abca9fb4
+  LibraryManager::get().loadLibrary(libTech);
+  Techmapper techmapper(mapperType, sdc);
   SubnetID mappedSubnet = techmapper.techmap(subnetId);
 
   //#ifdef UTOPIA_DEBUG
