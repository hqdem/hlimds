//===----------------------------------------------------------------------===//
//
// Part of the Utopia EDA Project, under the Apache License v2.0
// SPDX-License-Identifier: Apache-2.0
// Copyright 2021-2024 ISP RAS (http://www.ispras.ru)
//
//===----------------------------------------------------------------------===//

#pragma once

#include "CLI/CLI.hpp"
#include "gate/debugger/base_checker.h"
#include "gate/premapper/premapper.h"
#include "gate/techmapper/techmapper.h"
#include "nlohmann/json.hpp"

#include <fstream>
#include <iostream>
#include <string>
#include <vector>

using Json = nlohmann::json;

NLOHMANN_JSON_SERIALIZE_ENUM( eda::gate::debugger::options::LecType, {
  {eda::gate::debugger::options::BDD, "bdd"},
  {eda::gate::debugger::options::RND, "rnd"},
  {eda::gate::debugger::options::SAT, "sat"},
})

NLOHMANN_JSON_SERIALIZE_ENUM( eda::gate::premapper::PreBasis, {
  {eda::gate::premapper::AIG, "aig"},
  {eda::gate::premapper::MIG, "mig"},
  {eda::gate::premapper::XAG, "xag"},
  {eda::gate::premapper::XMG, "xmg"},
})

class AppOptions {
public:
  AppOptions() = delete;

  AppOptions(const std::string &title,
             const std::string &version):
      isRoot(true), options(new CLI::App(title)) {}

  AppOptions(AppOptions &parent,
             const std::string &cmd,
             const std::string &desc):
      isRoot(false), options(parent.options->add_subcommand(cmd, desc)) {}

  virtual ~AppOptions() {
    if (isRoot) { delete options; }
  }

  void parse(int argc, char **argv) {
    options->parse(argc, argv);
  }

  virtual void fromJson(Json json) {
    // TODO: Default implementation.
  }

  virtual Json toJson() const {
    return toJson(options);
  }

  virtual void read(std::istream &in) {
    auto json = Json::parse(in);
    fromJson(json);
  }

  virtual void save(std::ostream &out) const {
    auto json = toJson();
    out << json;
  }

  void read(const std::string &config) {
    std::ifstream in(config);
    if (in.good()) {
      read(in);
    }
  }

  void save(const std::string &config) const {
    std::ofstream out(config);
    if (out.good()) {
      save(out);
    }
  }

protected:
  static std::string cli(const std::string &option) {
    return "--" + option;
  }

  static void get(Json json, const std::string &key, std::string &value) {
    if (json.contains(key)) {
      value = json[key].get<std::string>();
    }
  }

  template<class T>
  static void get(Json json, const std::string &key, T &value) {
    if (json.contains(key)) {
      value = json[key].get<T>();
    }
  }

  Json toJson(const CLI::App *app) const {
    Json json;

    for (const auto *opt : app->get_options({})) {
      if (!opt->get_lnames().empty() && opt->get_configurable()) {
        const auto name = opt->get_lnames()[0];

        if (opt->get_type_size() != 0) {
          if (opt->count() == 1) {
            json[name] = opt->results().at(0);
          } else if (opt->count() > 1) {
            json[name] = opt->results();
          } else if (!opt->get_default_str().empty()) {
            json[name] = opt->get_default_str();
          }
        } else if (opt->count() == 1) {
          json[name] = true;
        } else if (opt->count() > 1) {
          json[name] = opt->count();
        } else if (opt->count() == 0) {
          json[name] = false;
        }
      }
    }

    for(const auto *cmd : app->get_subcommands({})) {
      json[cmd->get_name()] = Json(toJson(cmd));
    }

    return json;
  }

  const bool isRoot;
  CLI::App *options;
};


struct RtlOptions final : public AppOptions {

  static constexpr const char *ID = "rtl";

  using LecType = eda::gate::debugger::options::LecType;
  using PreBasis = eda::gate::premapper::PreBasis;

  static constexpr const char *LEC_TYPE     = "lec";
  static constexpr const char *PREMAP_BASIS = "premap-basis";
  static constexpr const char *PREMAP_LIB   = "premap-lib";
  static constexpr const char *GRAPHML      = "graphml";

  const std::map<std::string, LecType> lecTypeMap {
    {"bdd", LecType::BDD},
    {"rnd", LecType::RND},
    {"sat", LecType::SAT},
  };

  const std::map<std::string, PreBasis> preBasisMap {
    {"aig", PreBasis::AIG},
    {"mig", PreBasis::MIG},
    {"xag", PreBasis::XAG},
    {"xmg", PreBasis::XMG}
  };

  RtlOptions(AppOptions &parent):
      AppOptions(parent, ID, "Logical synthesis") {

    // Named options.
    options->add_option(cli(LEC_TYPE), lecType, "Type of LEC")
           ->expected(1)
           ->transform(CLI::CheckedTransformer(lecTypeMap, CLI::ignore_case));
    options->add_option(cli(PREMAP_BASIS), preBasis, "Premapper basis")
           ->expected(1)
           ->transform(CLI::CheckedTransformer(preBasisMap, CLI::ignore_case));
    options->add_option(cli(PREMAP_LIB), preLib, "Premapper library")
           ->expected(1);
    options->add_option(cli(GRAPHML), graphMl,
                "Path to GraphML file for the model to be stored")
           ->expected(1);
    // Input file(s).
    options->allow_extras();
  }

  std::vector<std::string> files() const {
    return options->remaining();
  }

  void fromJson(Json json) override {
    get(json, LEC_TYPE, lecType);
    get(json, PREMAP_BASIS, preBasis);
    get(json, PREMAP_LIB, preLib);
    get(json, GRAPHML, graphMl);
  }

  LecType lecType = LecType::SAT;
  PreBasis preBasis = PreBasis::AIG;
  std::string preLib;
  std::string graphMl;
};

struct FirRtlOptions final : public AppOptions {

  /// The command to run the Verilog-to-FIRRTL translator.
  static constexpr const char *ID = "to_firrtl";
  /// The option to manually specify the top-level module. The top-level module is detected automatically if not specified.
  static constexpr const char *FIRRTL = "--top";
  /// The option to specify name of result translation.
  static constexpr const char *OUTPUT_NAMEFILE = "-o,--output";
  /// When debug mode is enabled, additional debug information may be generated in standard error output file.
  static constexpr const char *DEBUG_MODE = "-v,--verbose";

  FirRtlOptions(AppOptions &parent):
      AppOptions(parent, ID, "Translator from Verilog to FIRRTL") {

    options->add_option(FIRRTL, top,
                "Name of top module in Verilog")
            ->expected(1);
    options->add_option(OUTPUT_NAMEFILE, outputNamefile,
                "Name of output file")
            ->expected(1);
    options->add_flag(DEBUG_MODE, debugMode,
                "Enable debug mode");
    // Input Verilog file(s).
    options->allow_extras();
  }

  std::vector<std::string> files() const {
    return options->remaining();
  }

  void fromJson(Json json) override {
    get(json, FIRRTL, top);
  }

  std::string top;
  std::string outputNamefile;
  bool debugMode = false;
};

struct YosysToModel2Options final : public AppOptions {

  /// The command to run the Verilog-to-Model2 translator.
  static constexpr const char *ID = "verilog_to_model2";
  /// The option to manually specify the top-level module. The top-level module is detected automatically if not specified.
  static constexpr const char *TOP = "--top";
  /// When debug mode is enabled, additional debug information may be generated in standard error output file.
  static constexpr const char *DEBUG_MODE = "-v,--verbose";

  YosysToModel2Options(AppOptions &parent):
      AppOptions(parent, ID, "Translator from Verilog to Model2") {

    options->add_option(TOP, top,
                "Name of top module in Verilog")
            ->expected(1);
    options->add_flag(DEBUG_MODE, debugMode,
                "Enable debug mode");
    // Input Verilog file(s).
    options->allow_extras();
  }

  std::vector<std::string> files() const {
    return options->remaining();
  }

  void fromJson(Json json) override {
    get(json, TOP, top);
  }

  std::string top;
  bool debugMode = false;
};

struct Model2Options final : public AppOptions {

  static constexpr const char *ID = "to_model2";
  static constexpr const char *TOP_MODULE_NAME = "--top";
  static constexpr const char *OUT_FILENAME = "--out";
  static constexpr const char *VERBOSE = "--verbose";

  Model2Options(AppOptions &parent):
      AppOptions(parent, ID, "Translator to model2") {

    options->add_option(TOP_MODULE_NAME, top,
                        "Name of top module in Verilog")
           ->expected(1);
    options->add_option(OUT_FILENAME, outFileName,
                        "Name of output file")
           ->expected(1);
    options->add_flag(VERBOSE, verbose,
                      "Enable debug mode");
    // Input file(s).
    options->allow_extras();
  }

  std::vector<std::string> files() const {
    return options->remaining();
  }

  void fromJson(Json json) override {
    get(json, TOP_MODULE_NAME, top);
  }

  std::string top;
  std::string outFileName;
  bool verbose = false;
};

struct TechMapOptions final : public AppOptions {

  static constexpr const char *ID = "techmap";
  static constexpr const char *MAPPER_TYPE = "type";
  static constexpr const char *VERILOG_OUTPUT = "out";

  using MapperType = eda::gate::techmapper::Techmapper::MapperType;
  const std::map<std::string, MapperType> mapperTypeMap {
    {"af", MapperType::AREA_FLOW},
    {"power", MapperType::POWER},
    {"delay", MapperType::DELAY},
    {"simple_area", MapperType::SIMPLE_AREA_FUNC},
    {"simple_delay", MapperType::SIMPLE_DELAY_FUNC},
  };

  TechMapOptions(AppOptions &parent):
      AppOptions(parent, ID, "Technological mapping") {

    // Named options.
    options->add_option(cli(MAPPER_TYPE), mapperType, "Type of mapper")
           ->expected(1)
           ->transform(CLI::CheckedTransformer(mapperTypeMap, CLI::ignore_case));

    options->add_option(cli(VERILOG_OUTPUT), outputPath,
                "Path to verilog file where the mapped design to be stored")
           ->expected(1);
    // Input file(s).
    options->allow_extras();
  }

  std::vector<std::string> files() const {
    return options->remaining();
  }

  void fromJson(Json json) override {
    get(json, MAPPER_TYPE, mapperType);
  }
  MapperType mapperType = MapperType::SIMPLE_AREA_FUNC;
  std::string outputPath = "out.v";
};

struct Options final : public AppOptions {
  Options(const std::string &title,
          const std::string &version):
<<<<<<< HEAD
      AppOptions(title, version), rtl(*this), firrtl(*this), model2(*this),
      techMapOptions(*this) {
=======
      AppOptions(title, version), rtl(*this), firrtl(*this), model2(*this), verilogToModel2(*this) {

>>>>>>> 1608e87b
    // Top-level options.
    options->set_help_all_flag("-H,--help-all",
                               "Print the extended help message and exit");
    options->set_version_flag("-v,--version", version,
                              "Print the tool version");
  }

  void initialize(const std::string &config, int argc, char **argv) {
    // Read the JSON configuration.
    read(config);
    // Command line is of higher priority.
    parse(argc, argv);
  }

  int exit(const CLI::Error &e) const {
    return options->exit(e);
  }

  void fromJson(Json json) override {
    rtl.fromJson(json[RtlOptions::ID]);
    firrtl.fromJson(json[FirRtlOptions::ID]);
    model2.fromJson(json[Model2Options::ID]);
<<<<<<< HEAD
    techMapOptions.fromJson(json[TechMapOptions::ID]); 
=======
    verilogToModel2.fromJson(json[YosysToModel2Options::ID]);
>>>>>>> 1608e87b
  }

  RtlOptions rtl;
  FirRtlOptions firrtl;
  Model2Options model2;
<<<<<<< HEAD
  TechMapOptions techMapOptions;
=======
  YosysToModel2Options verilogToModel2;
>>>>>>> 1608e87b
};<|MERGE_RESOLUTION|>--- conflicted
+++ resolved
@@ -354,13 +354,8 @@
 struct Options final : public AppOptions {
   Options(const std::string &title,
           const std::string &version):
-<<<<<<< HEAD
       AppOptions(title, version), rtl(*this), firrtl(*this), model2(*this),
-      techMapOptions(*this) {
-=======
-      AppOptions(title, version), rtl(*this), firrtl(*this), model2(*this), verilogToModel2(*this) {
-
->>>>>>> 1608e87b
+      techMapOptions(*this), verilogToModel2(*this) {
     // Top-level options.
     options->set_help_all_flag("-H,--help-all",
                                "Print the extended help message and exit");
@@ -383,19 +378,13 @@
     rtl.fromJson(json[RtlOptions::ID]);
     firrtl.fromJson(json[FirRtlOptions::ID]);
     model2.fromJson(json[Model2Options::ID]);
-<<<<<<< HEAD
-    techMapOptions.fromJson(json[TechMapOptions::ID]); 
-=======
+    techMapOptions.fromJson(json[TechMapOptions::ID]);
     verilogToModel2.fromJson(json[YosysToModel2Options::ID]);
->>>>>>> 1608e87b
   }
 
   RtlOptions rtl;
   FirRtlOptions firrtl;
   Model2Options model2;
-<<<<<<< HEAD
   TechMapOptions techMapOptions;
-=======
   YosysToModel2Options verilogToModel2;
->>>>>>> 1608e87b
 };